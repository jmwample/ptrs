[package]
name = "obfs4"
version = "0.1.0"
edition = "2021"
authors = ["Jack Wampler <jack.wampler@colorado.edu>"]
rust-version = "1.70"
license = "MIT OR Apache-2.0"
description = "Pure rust implementation of the obfs4 pluggable transport"
keywords = ["tor", "censorship", "pluggable", "transports"]
categories = ["network-programming", "cryptography"]
repository = "https://github.com/jmwample/ptrs"

[features]
default = []
debug = ["ptrs/debug"]

[lib]
name = "obfs4"
crate-type = ["cdylib", "rlib"]

[dependencies]
## Local
ptrs = { path="../ptrs", version="0.1.0" }


## PRNG
getrandom = "0.2.11"
rand = { version="0.8.5", features=["getrandom"]}
rand_core = "0.6.4"

## Crypto
digest = { version = "0.10.7", features=["mac"]}
siphasher = "1.0.0"
sha2 = "0.10.8"
hmac = { version="0.12.1", features=["reset"]}
hkdf = "0.12.3"
crypto_secretbox = { version="0.1.1", features=["salsa20", "heapless"]}
subtle = "2.5.0"
x25519-dalek = { version = "2.0.1", features = ["static_secrets", "getrandom", "reusable_secrets"]}

## Utils
hex = "0.4.3"
tracing = "0.1.40"
colored = "2.0.4"
base64 = "0.22.0"
serde_json = "1.0.114"
serde = "1.0.197"

## Networking tools
pin-project = "1.1.3"
futures = "0.3.29"
tokio = { version = "1.34", features = ["io-util", "rt-multi-thread", "net", "rt", "macros", "sync", "signal", "time", "fs"] }
tokio-util = { version = "0.7.10", features = ["codec", "io"]}
bytes = "1.5.0"

## ntor_arti
tor-cell = "0.19.0"
tor-llcrypto = "0.19.0"
tor-error = "0.19.0"
tor-bytes = "0.19.0"
cipher = "0.4.4"
zeroize = "1.7.0"
thiserror = "1.0.56"

## transitive dependencies that break things when versions are too low
## i.e. any lower than the exact versions here.
curve25519-dalek = { version="4.1", optional=true}
curve25519-elligator2 = { version="0.1.0-alpha.1", features=["elligator2"] }

anyhow = { version="1.0.20", optional=true}
async-trait = { version="0.1.9", optional=true}
num-bigint = { version="0.4.2", optional=true}
simple_asn1 = { version="0.6.1", optional=true}

## Maybe useful in future iterations
# tor-socksproto = { version = "0.10.0" }
# arti-client = { package = "arti-client", version = "0.14.0", default-features = false }
# tor-ptmgr = "0.11.0"

[dev-dependencies]
tracing-subscriber = "0.3.18"
hex-literal = "0.4.1"
<<<<<<< HEAD
tor-basic-utils = "0.18.0"
rand_distr = "0.4.3"
=======
tor-basic-utils = "0.19.0"

# benches
# criterion = "0.5"
>>>>>>> ccfd30a4

# # o5 pqc test
# pqc_kyber = {version="0.7.1", features=["kyber1024", "std"]}
# ml-kem = "0.1.0"
<|MERGE_RESOLUTION|>--- conflicted
+++ resolved
@@ -80,16 +80,11 @@
 [dev-dependencies]
 tracing-subscriber = "0.3.18"
 hex-literal = "0.4.1"
-<<<<<<< HEAD
-tor-basic-utils = "0.18.0"
+tor-basic-utils = "0.19.0"
 rand_distr = "0.4.3"
-=======
-tor-basic-utils = "0.19.0"
 
 # benches
 # criterion = "0.5"
->>>>>>> ccfd30a4
-
 # # o5 pqc test
 # pqc_kyber = {version="0.7.1", features=["kyber1024", "std"]}
 # ml-kem = "0.1.0"
